defmodule TTlockClient.MixProject do
  use Mix.Project

  def project do
    [
      app: :ex_ttlock,
      version: "0.1.0",
      elixir: "~> 1.18",
      start_permanent: Mix.env() == :prod,
      deps: deps(),
<<<<<<< HEAD
      name: "TTlockClient",
      description: "Elixir client library for TTLock Open Platform API",
      package: package(),
      docs: docs(),
      aliases: aliases(),
      preferred_cli_env: [
        "test.watch": :test,
        "test.coverage": :test
      ],
      test_coverage: [tool: ExCoveralls],
      dialyzer: [
        plt_file: {:no_warn, "priv/plts/dialyzer.plt"},
        plt_add_apps: [:ex_unit]
=======
      description: description(),
      package: package(),
      source_url: "https://github.com/dmbr0/ex_ttlock",
      docs: [
        main: "TTlockClient",
        extras: ["README.md"]
>>>>>>> dbcc95e4
      ]
    ]
  end

  def application do
    [
<<<<<<< HEAD
      extra_applications: [:logger, :crypto],
      mod: {TTlockClient.Application, []}
=======
      extra_applications: [:logger, :inets, :ssl]
>>>>>>> dbcc95e4
    ]
  end

  defp deps do
    [
<<<<<<< HEAD
      # HTTP client
      {:finch, "~> 0.16"},

      # JSON handling
      {:jason, "~> 1.4"},

      # Environment variables from .env file
      {:dotenv, "~> 3.1", only: [:dev, :test]},

      # Development and testing
      {:ex_doc, "~> 0.30", only: :dev, runtime: false},
      {:credo, "~> 1.7", only: [:dev, :test], runtime: false},
      {:dialyxir, "~> 1.4", only: [:dev, :test], runtime: false},
      {:excoveralls, "~> 0.18", only: :test},
      {:castore, "~> 1.0", only: :test},
      {:bypass, "~> 2.1", only: :test},
      {:mix_test_watch, "~> 1.0", only: [:dev, :test], runtime: false}
    ]
  end

  defp package do
    [
      description: "Elixir client library for TTLock Open Platform API with centralized OAuth management",
      licenses: ["MIT"],
      links: %{
        "GitHub" => "https://github.com/your_username/ex_ttlock",
        "Documentation" => "https://hexdocs.pm/ex_ttlock"
      },
      maintainers: ["Your Name"],
      files: ~w(lib mix.exs README.md LICENSE CHANGELOG.md)
    ]
  end

  defp docs do
    [
      main: "TTlockClient",
      extras: [
        "README.md",
        "CHANGELOG.md"
      ],
      groups_for_modules: [
        "Core API": [TTlockClient],
        "Authentication": [TTlockClient.AuthManager, TTlockClient.OAuthClient],
        "Types": [TTlockClient.Types],
        "Application": [TTlockClient.Application]
      ]
    ]
  end

  defp aliases do
    [
      "test.watch": ["test.watch --stale"],
      "test.coverage": ["coveralls.html"],
      "test.ci": ["coveralls.json"],
      quality: ["format", "credo --strict", "dialyzer"],
      "quality.fix": ["format", "credo --strict --fix-all"]
=======
      {:httpoison, "~> 2.0"},
      {:jason, "~> 1.4"},
      {:ex_doc, "~> 0.31", only: :dev, runtime: false}
    ]
  end

  defp description do
    "An Elixir client library for TTLock API integration, providing OAuth authentication, lock management, and passcode management functionality."
  end

  defp package do
    [
      name: "ex_ttlock",
      files: ~w(lib .formatter.exs mix.exs README.md LICENSE),
      licenses: ["MIT"],
      links: %{
        "GitHub" => "https://github.com/dmbr0/ex_ttlock"
      },
      maintainers: ["Alex Whitney"]
>>>>>>> dbcc95e4
    ]
  end
end<|MERGE_RESOLUTION|>--- conflicted
+++ resolved
@@ -8,9 +8,9 @@
       elixir: "~> 1.18",
       start_permanent: Mix.env() == :prod,
       deps: deps(),
-<<<<<<< HEAD
+
       name: "TTlockClient",
-      description: "Elixir client library for TTLock Open Platform API",
+      description: description(),
       package: package(),
       docs: docs(),
       aliases: aliases(),
@@ -22,32 +22,24 @@
       dialyzer: [
         plt_file: {:no_warn, "priv/plts/dialyzer.plt"},
         plt_add_apps: [:ex_unit]
-=======
-      description: description(),
-      package: package(),
       source_url: "https://github.com/dmbr0/ex_ttlock",
       docs: [
         main: "TTlockClient",
         extras: ["README.md"]
->>>>>>> dbcc95e4
+
       ]
     ]
   end
 
   def application do
     [
-<<<<<<< HEAD
       extra_applications: [:logger, :crypto],
       mod: {TTlockClient.Application, []}
-=======
-      extra_applications: [:logger, :inets, :ssl]
->>>>>>> dbcc95e4
     ]
   end
 
   defp deps do
     [
-<<<<<<< HEAD
       # HTTP client
       {:finch, "~> 0.16"},
 
@@ -64,7 +56,9 @@
       {:excoveralls, "~> 0.18", only: :test},
       {:castore, "~> 1.0", only: :test},
       {:bypass, "~> 2.1", only: :test},
-      {:mix_test_watch, "~> 1.0", only: [:dev, :test], runtime: false}
+      {:mix_test_watch, "~> 1.0", only: [:dev, :test], runtime: false},
+      {:httpoison, "~> 2.0"},
+      {:ex_doc, "~> 0.31", only: :dev, runtime: false}
     ]
   end
 
@@ -104,10 +98,6 @@
       "test.ci": ["coveralls.json"],
       quality: ["format", "credo --strict", "dialyzer"],
       "quality.fix": ["format", "credo --strict --fix-all"]
-=======
-      {:httpoison, "~> 2.0"},
-      {:jason, "~> 1.4"},
-      {:ex_doc, "~> 0.31", only: :dev, runtime: false}
     ]
   end
 
@@ -124,7 +114,6 @@
         "GitHub" => "https://github.com/dmbr0/ex_ttlock"
       },
       maintainers: ["Alex Whitney"]
->>>>>>> dbcc95e4
     ]
   end
 end