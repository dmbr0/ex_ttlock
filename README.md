--- conflicted
+++ resolved
@@ -1,6 +1,5 @@
 # TTlockClient
 
-<<<<<<< HEAD
 An Elixir client library for the TTLock Open Platform API with centralized OAuth 2.0 authentication management.
 
 ## Features
@@ -9,19 +8,12 @@
 - **Automatic Token Refresh**: Proactive token refresh before expiry
 - **Thread-Safe**: Safe concurrent access to authentication state
 - **OTP Compliant**: Proper supervision and fault tolerance
-- **Zero Module Dependencies**: No authentication logic scattered across modules
-=======
-An Elixir client library for TTLock API integration, providing OAuth authentication, lock management, and passcode management functionality.
-
-## Features
-
 - OAuth2 authentication with TTLock API
 - Lock management operations (list locks, get lock details)
 - Passcode management (add, delete, change, list passcodes)
 - Support for different passcode types (permanent, period, single use)
 - Automatic token refresh handling
-- Comprehensive error handling and response parsing
->>>>>>> dbcc95e4
+
 
 ## Installation
 
